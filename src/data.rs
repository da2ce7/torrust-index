use sqlx::SqlitePool;
use std::sync::Arc;
use sqlx::sqlite::SqlitePoolOptions;
use std::env;
use crate::models::user::User;
use crate::errors::ServiceError;
<<<<<<< HEAD
=======
use crate::models::torrent_listing::TorrentListing;
use crate::utils::time::current_time;
use std::time::Duration;
use crate::models::tracker_key::TrackerKey;
>>>>>>> 3592461b

pub struct Database {
    pub pool: SqlitePool
}

impl Database {
    pub async fn new(database_url: &str) -> Database {
        let db = SqlitePoolOptions::new()
            .connect(database_url)
            .await
            .expect("Unable to create database pool");

        Database {
            pool: db
        }
    }

    pub async fn get_user_with_username(&self, username: &str) -> Option<User> {
        let res = sqlx::query_as!(
            User,
            "SELECT * FROM torrust_users WHERE username = ?",
            username,
        )
            .fetch_one(&self.pool)
            .await;

        match res {
            Ok(user) => Some(user),
            _ => None
        }
    }

    pub async fn get_user_with_email(&self, email: &str) -> Option<User> {
        let res = sqlx::query_as!(
            User,
            "SELECT * FROM torrust_users WHERE email = ?",
            email,
        )
            .fetch_one(&self.pool)
            .await;

        match res {
            Ok(user) => Some(user),
            _ => None
        }
    }

<<<<<<< HEAD
    pub async fn update_torrent_bencode(&self, torrent_id: i64, bencode: String) -> Result<(), ServiceError> {
        let res = sqlx::query!(
            "UPDATE torrust_torrents SET bencode = $1 WHERE torrent_id = $2",
            bencode,
=======
    pub async fn update_torrent_info_hash(&self, torrent_id: i64, info_hash: String) -> Result<(), ServiceError> {
        let res = sqlx::query!(
            "UPDATE torrust_torrents SET info_hash = $1 WHERE torrent_id = $2",
            info_hash,
>>>>>>> 3592461b
            torrent_id
        )
            .execute(&self.pool)
            .await;

        match res {
            Ok(_) => Ok(()),
            _ => Err(ServiceError::TorrentNotFound)
        }
    }
<<<<<<< HEAD
=======

    pub async fn get_torrent_by_id(&self, torrent_id: i64) -> Option<TorrentListing> {
        let res = sqlx::query_as!(
            TorrentListing,
            r#"SELECT * FROM torrust_torrents
               WHERE torrent_id = ?"#,
            torrent_id
        )
            .fetch_one(&self.pool)
            .await;

        match res {
            Ok(torrent) => Some(torrent),
            _ => None
        }
    }

    pub async fn get_valid_tracker_key(&self, user_id: i64) -> Option<TrackerKey> {
        const WEEK: i64 = 604_800;
        let current_time_plus_week = (current_time() as i64) + WEEK;

        let res = sqlx::query_as!(
            TrackerKey,
            r#"SELECT key, valid_until FROM torrust_tracker_keys
               WHERE user_id = $1 AND valid_until > $2"#,
            user_id,
            current_time_plus_week
        )
            .fetch_one(&self.pool)
            .await;

        match res {
            Ok(tracker_key) => Some(tracker_key),
            _ => None
        }
    }

    pub async fn issue_tracker_key(&self, tracker_key: &TrackerKey, user_id: i64) -> Result<(), ServiceError> {
        let res = sqlx::query!(
            "INSERT INTO torrust_tracker_keys (user_id, key, valid_until) VALUES ($1, $2, $3)",
            user_id,
            tracker_key.key,
            tracker_key.valid_until,
        )
            .execute(&self.pool)
            .await;

        match res {
            Ok(_) => Ok(()),
            Err(_) => Err(ServiceError::InternalServerError)
        }
    }
>>>>>>> 3592461b
}<|MERGE_RESOLUTION|>--- conflicted
+++ resolved
@@ -4,13 +4,10 @@
 use std::env;
 use crate::models::user::User;
 use crate::errors::ServiceError;
-<<<<<<< HEAD
-=======
 use crate::models::torrent_listing::TorrentListing;
 use crate::utils::time::current_time;
 use std::time::Duration;
 use crate::models::tracker_key::TrackerKey;
->>>>>>> 3592461b
 
 pub struct Database {
     pub pool: SqlitePool
@@ -58,17 +55,10 @@
         }
     }
 
-<<<<<<< HEAD
-    pub async fn update_torrent_bencode(&self, torrent_id: i64, bencode: String) -> Result<(), ServiceError> {
-        let res = sqlx::query!(
-            "UPDATE torrust_torrents SET bencode = $1 WHERE torrent_id = $2",
-            bencode,
-=======
     pub async fn update_torrent_info_hash(&self, torrent_id: i64, info_hash: String) -> Result<(), ServiceError> {
         let res = sqlx::query!(
             "UPDATE torrust_torrents SET info_hash = $1 WHERE torrent_id = $2",
             info_hash,
->>>>>>> 3592461b
             torrent_id
         )
             .execute(&self.pool)
@@ -79,8 +69,6 @@
             _ => Err(ServiceError::TorrentNotFound)
         }
     }
-<<<<<<< HEAD
-=======
 
     pub async fn get_torrent_by_id(&self, torrent_id: i64) -> Option<TorrentListing> {
         let res = sqlx::query_as!(
@@ -133,5 +121,4 @@
             Err(_) => Err(ServiceError::InternalServerError)
         }
     }
->>>>>>> 3592461b
 }